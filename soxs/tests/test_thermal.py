--- conflicted
+++ resolved
@@ -219,9 +219,8 @@
     curdir = os.getcwd()
     os.chdir(tmpdir)
 
-<<<<<<< HEAD
-    spectrum_answer_testing(spec_nei, "thermal_spec_nei.h5", answer_store, rtol=1.0e-3)
-=======
+    prng = 24
+
     spectrum_answer_testing(spec_nei, "thermal_spec_nei.h5", answer_store, rtol=1.0e-6)
 
     pt_src_pos = PointSourceModel(30.0, 45.0)
@@ -256,7 +255,6 @@
         "thermal_model_nei_evt.pha",
         answer_store,
     )
->>>>>>> 03585c9f
 
     os.chdir(curdir)
     shutil.rmtree(tmpdir)
